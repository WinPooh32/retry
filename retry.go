// Package retry contains utilities for retrying an action until it succeeds.
package retry

import (
	"context"
	"math/rand"
	"time"

	"github.com/pkg/errors"
)

// Retry holds state about a retryable operation.
// Callers should create this via New.
type Retry struct {
	sleepDur func() time.Duration

	// preConditions are ran before each call to fn.
	preConditions []preCondition

	// postConditions are ran after each call to fn.
	postConditions []Condition
}

// New creates a new retry.
// The default retry will run forever, sleeping sleep.
func New(sleep time.Duration) *Retry {
	r := &Retry{
		sleepDur: func() time.Duration {
			return sleep
		},
	}

	r.appendPostConditions(func(err error) bool {
		return err != nil
	})

	return r
}

func (r *Retry) appendPreCondition(fn preCondition) {
	r.preConditions = append(r.preConditions, fn)
}
func (r *Retry) appendPostConditions(fns ...Condition) {
	for _, fn := range fns {
		r.postConditions = append(r.postConditions, fn)
	}
}

// preCondition is a function that decides whether the retry should continue.
// It takes the previous error as an argument and returns an error
// if the retry should stop. The error it returns is the error returned to the caller.
// The reason it takes and returns an error is so that it can return an error describing
// why the retry stopped. If there was a passed in error, instead of returning a brand new
// error, it should wrap the error.
// The passed in error will never be nil. Before the run function runs once, the passed in
// error will be just be an error saying that the retry was not run even once.
type preCondition func(error) error

// Condition is a function that decides based on the given error whether to retry.
type Condition func(error) bool

// OnErrors returns a condition which retries on one of the provided errors.
func OnErrors(errs ...error) Condition {
	return func(err error) bool {
		for _, checkErr := range errs {
			if err == checkErr {
				return true
			}
		}
		return false
	}
}

// NotOnErrors returns a condition which retries only if the error
// does not match one of the provided errors.
func NotOnErrors(errs ...error) Condition {
	return func(err error) bool {
		for _, checkErr := range errs {
			if err == checkErr {
				return false
			}
		}
		return true
	}
}

// Condition appends the passed retry conditions.
// All conditions must return true for the retry to progress.
// The error passed to the retry conditions will be the result
// of errors.Cause() on the original error from  the run function.
func (r *Retry) Conditions(fns ...Condition) *Retry {
	r.appendPostConditions(fns...)
	return r
}

// Condition appends the passed retry condition.
// The condition must return true for the retry to progress.
// Deprecated: Use Conditions instead.
func (r *Retry) Condition(fn Condition) *Retry {
	return r.Conditions(fn)
}

func (r *Retry) preCheck(err error) error {
	for _, fn := range r.preConditions {
		perr := fn(err)
		if perr != nil {
			return perr
		}
	}
	return nil
}

func (r *Retry) postCheck(err error) bool {
	err = errors.Cause(err)
	for _, fn := range r.postConditions {
		if !fn(err) {
			return false
		}
	}
	return true
}

// Attempts sets the maximum amount of retry attempts
// before the current error is returned.
// If maxAttempts is 0, then r.Run() will return a nil
// error on any call.
func (r *Retry) Attempts(maxAttempts int) *Retry {
	i := 0
	r.appendPreCondition(func(err error) error {
		if maxAttempts == 0 {
			return nil
		}
		if maxAttempts < 0 {
			return errors.New("negative max attempts?")
		}
		if i >= maxAttempts {
			return errors.Wrap(err, "no attempts left")
		}
		i++
		return nil
	})
	return r
}

// Context bounds the retry to when the context expires.
func (r *Retry) Context(ctx context.Context) *Retry {
	r.appendPreCondition(func(err error) error {
		if ctx.Err() != nil {
			return errors.Wrap(err, ctx.Err().Error())
		}
		return nil
	})
	return r
}

// Backoff turns retry into an exponential backoff
// with a maximum sleep of ceil.
func (r *Retry) Backoff(ceil time.Duration) *Retry {
	const growth = 2

	// Start delay at half so that
	// the first iteration of sleepDur doubles it.
	delay := r.sleepDur() / growth

	if delay == 0 {
		panic("retry: delay must not be zero (is it less than 2 nanoseconds?) ")
	}

	r.sleepDur = func() time.Duration {
		if delay < ceil {
			delay = delay * growth
			if delay > ceil {
				delay = ceil
			}
		}
		return delay
	}

	return r
}

// Timeout returns the retry with a bounding timeout.
// If the passed timeout is 0, Timeout does nothing. This has been done
// to match the behaviour of the previous retry API and to make it easy
// for functions that call into retry to offer optional timeouts.
func (r *Retry) Timeout(to time.Duration) *Retry {
	if to == 0 {
		return r
	}

	deadline := time.Now().Add(to)

	r.appendPreCondition(func(err error) error {
		now := time.Now()
		if now.After(deadline) || now.Equal(deadline) {
			return errors.Wrap(err, "timed out")
		}
		return nil
	})

	return r
}

// Jitter adds some random jitter to the retry's sleep.
//
// Ratio must be between 0 and 1, and determines how jittery
// the sleeps will be. For example, a rat of 0.1 and a sleep of 1s restricts the
// jitter to the range of 900ms to 1.1 seconds.
func (r *Retry) Jitter(rat float64) *Retry {
	if !(rat < 1 && rat > 0) {
		panic("retry: rat must be (0, 1)")
	}

	rnd := rand.New(rand.NewSource(time.Now().UnixNano()))

	underlyingSleep := r.sleepDur
	r.sleepDur = func() time.Duration {
		dur := underlyingSleep()

		var (
			minDuration = float64(dur) * (1 - rat)
			maxDuration = float64(dur) * (1 + rat)
		)

		dur = time.Duration(minDuration) + time.Duration(rnd.Int63n(int64(maxDuration)-int64(minDuration)))
		return dur
	}

	return r
}

// Log adds a function to log any returned errors.
// It is added as a post condition that always returns true.
// If you want an error to stop the retry and not be logged,
// use Log() after the Condition.
// If you want an error to stop the retry and be logged,
// use Log() before the Condition.
func (r *Retry) Log(logFn func(error)) *Retry {
	return r.Conditions(func(err error) bool {
		logFn(err)
		return true
	})
}

// Run runs the retry.
// The retry must not be ran twice.
func (r *Retry) Run(fn func() error) error {
<<<<<<< HEAD
	err := errors.Errorf("didn't run a single iteration?")
	for {
		perr := r.preCheck(err)
		if perr != nil {
			return perr
		}

=======
	err := errors.New("didn't run a single iteration?")
	for r.preCheck() {
>>>>>>> 9cd76650
		err = fn()
		if !r.postCheck(err) {
			return err
		}
		time.Sleep(r.sleepDur())
	}
}<|MERGE_RESOLUTION|>--- conflicted
+++ resolved
@@ -245,18 +245,13 @@
 // Run runs the retry.
 // The retry must not be ran twice.
 func (r *Retry) Run(fn func() error) error {
-<<<<<<< HEAD
-	err := errors.Errorf("didn't run a single iteration?")
+	err := errors.New("didn't run a single iteration?")
 	for {
 		perr := r.preCheck(err)
 		if perr != nil {
 			return perr
 		}
 
-=======
-	err := errors.New("didn't run a single iteration?")
-	for r.preCheck() {
->>>>>>> 9cd76650
 		err = fn()
 		if !r.postCheck(err) {
 			return err
